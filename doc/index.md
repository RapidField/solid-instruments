--- conflicted
+++ resolved
@@ -38,8 +38,4 @@
 | Version         | Notes                           | Branch                                                                                       |
 | :-------------- | :------------------------------ | :------------------------------------------------------------------------------------------- |
 | 1.0.24-preview1 | [Read](releasenotes/v1.0.24.md) | [Explore](https://www.github.com/RapidField/solid-instruments/tree/release/v1.0.24-preview1) |
-<<<<<<< HEAD
-| 1.0.23-preview1 | [Read](releasenotes/v1.0.23.md) | --                                                                                                                            |
-=======
-| 1.0.23-preview1 | [Read](releasenotes/v1.0.23.md) | --                                                                                           |
->>>>>>> 408a5e16
+| 1.0.23-preview1 | [Read](releasenotes/v1.0.23.md) | --                                                                                           |