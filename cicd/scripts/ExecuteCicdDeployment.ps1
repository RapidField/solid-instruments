--- conflicted
+++ resolved
@@ -59,11 +59,7 @@
 {
     SignPackages -SolutionConfiguration $SolutionConfigurationRelease;
     PublishPackages -SolutionConfiguration $SolutionConfigurationRelease;
-<<<<<<< HEAD
-    PublishWebDocumentation -SolutionConfiguration $SolutionConfiguration;
-=======
     PublishWebDocumentation -SolutionConfiguration $SolutionConfigurationRelease;
->>>>>>> 0fe1b315
 }
 
 <#
