# =================================================================================================================================
# Copyright (c) RapidField LLC. Licensed under the MIT License. See LICENSE.txt in the project root for license information.
# =================================================================================================================================

<#
.Synopsis
This script encrypts the Solid Instruments code signing certificate.
#>

Param
(
    [Parameter(Mandatory = $false, Position = 0)]
    [String] $PrivateKey = "",
    [Parameter(Mandatory = $false, Position = 1)]
    [Switch] $Interactive
)

# Directory names
$DirectoryNameForCicd = "cicd";
$DirectoryNameForCicdModules = "modules";
$DirectoryNameForCicdScripts = "scripts";

# File names
$FileNameForAutomationToolsModule = "AutomationTools.psm1";
$FileNameForBuildAndDeploymentModule = "BuildAndDeployment.psm1";
$FileNameForCoreModule = "Core.psm1";

# Directory paths
$DirectoryPathForProjectRoot = (Get-Item $PSScriptRoot).Parent.Parent.FullName;
$DirectoryPathForCicd = Join-Path -Path "$DirectoryPathForProjectRoot" -ChildPath "$DirectoryNameForCicd";
$DirectoryPathForCicdModules = Join-Path -Path "$DirectoryPathForCicd" -ChildPath "$DirectoryNameForCicdModules";
$DirectoryPathForCicdScripts = Join-Path -Path "$DirectoryPathForCicd" -ChildPath "$DirectoryNameForCicdScripts";

# File paths
$FilePathForAutomationToolsModule = Join-Path -Path "$DirectoryPathForCicdModules" -ChildPath "$FileNameForAutomationToolsModule";
$FilePathForBuildAndDeploymentModule = Join-Path -Path "$DirectoryPathForCicdModules" -ChildPath "$FileNameForBuildAndDeploymentModule";
$FilePathForCoreModule = Join-Path -Path "$DirectoryPathForCicdModules" -ChildPath "$FileNameForCoreModule";

# Other configuration values
$ContextIsInteractive = $Interactive.IsPresent;

# Modules
Import-Module $FilePathForAutomationToolsModule -Force;
Import-Module $FilePathForBuildAndDeploymentModule -Force;
Import-Module $FilePathForCoreModule -Force;

<#
.Synopsis
Houses the functional body of the current script.
#>
Function PerformActions
{
    EncryptCodeSigningCertificate -Key $PrivateKey;
}

<<<<<<< HEAD
# Perform the encryption.
EncryptCodeSigningCertificate -Key $Key;

# Remind the user not to commit the key.
Write-Host -ForegroundColor Magenta "============================================";
Write-Host -ForegroundColor Magenta ">>> IMPORTANT: Do not commit the secret! <<<";
Write-Host -ForegroundColor Magenta "============================================";
=======
<#
.Synopsis
Initiates execution of the current script.
#>
Function EnterScript
{
    ComposeHeader "Code signing certificate encryption";

    If ($ContextIsInteractive)
    {
        ComposeNormal "The following process will encrypt the Solid Instruments code signing certificate.";
        $UserInput = PromptUser -QuestionText "Would you like to continue?" -PromptText "[Y] Yes [N] No";

        If (($UserInput -eq $null) -or ($UserInput -eq ""))
        {
            ComposeNormal "Exiting.";
            Exit;
        }

        Switch ($UserInput.Trim().ToUpper().Substring(0, 1))
        {
            "Y"
            {
                ComposeNormal "Continuing.";
                Break;
            }
            Default
            {
                ComposeNormal "Exiting.";
                Exit;
            }
        }
    }

    If (($PrivateKey -eq $null) -or ($PrivateKey -eq ""))
    {
        Throw "The code signing certificate will not be encrypted. No private key was specified.";
    }

    ComposeStart $("Encrypting the code signing certificate at {0:yyyy-MM-dd} {0:HH:mm:ss}." -f (Get-Date));
    WriteBuildDetails;
    PerformActions;
    ComposeFinish $("Finished encrypting the code signing certificate at {0:yyyy-MM-dd} {0:HH:mm:ss}." -f (Get-Date));
}

# Execution
EnterScript;
>>>>>>> 33a17843
<|MERGE_RESOLUTION|>--- conflicted
+++ resolved
@@ -53,15 +53,6 @@
     EncryptCodeSigningCertificate -Key $PrivateKey;
 }
 
-<<<<<<< HEAD
-# Perform the encryption.
-EncryptCodeSigningCertificate -Key $Key;
-
-# Remind the user not to commit the key.
-Write-Host -ForegroundColor Magenta "============================================";
-Write-Host -ForegroundColor Magenta ">>> IMPORTANT: Do not commit the secret! <<<";
-Write-Host -ForegroundColor Magenta "============================================";
-=======
 <#
 .Synopsis
 Initiates execution of the current script.
@@ -108,5 +99,4 @@
 }
 
 # Execution
-EnterScript;
->>>>>>> 33a17843
+EnterScript;