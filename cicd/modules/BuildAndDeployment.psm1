# =================================================================================================================================
# Copyright (c) RapidField LLC. Licensed under the MIT License. See LICENSE.txt in the project root for license information.
# =================================================================================================================================

<#
.Synopsis
This module exposes the build and deployment functions that are used by the CI/CD pipeline.
#>

# Directory names
$DirectoryNameForArtifacts = "artifacts";
$DirectoryNameForCicd = "cicd";
$DirectoryNameForCicdAssets = "assets";
$DirectoryNameForCicdModules = "modules";
$DirectoryNameForCicdScripts = "scripts";
$DirectoryNameForCicdTools = "tools";
$DirectoryNameForCicdToolsAppVeyorTools = "appveyor-tools";
$DirectoryNameForDocumentation = "doc";
$DirectoryNameForDocumentationObjects = "obj";
$DirectoryNameForDocumentationWebsite = "_DocumentationWebsite";
$DirectoryNameForDocumentationWebsiteManifestSnapshots = "manifest-snapshots";
$DirectoryNameForExample = "example";
$DirectoryNameForSource = "src";
$DirectoryNameForTests = "test";

# File names
$FileNameForAppVeyorYamlConfiguration = "appveyor.yml";
$FileNameForCoverageReport = "Coverage.xml";
$FileNameForCodeSigningCertificate = "CodeSigningCertificate.pfx";
$FileNameForCoreModule = "Core.psm1";
$FileNameForDocumentationWebsiteManifest = "manifest.json";
$FileNameForDotNetCli = "dotnet.exe";
$FileNameForNugetExe = "nuget.exe";
$FileNameForSolutionFile = "RapidField.SolidInstruments.sln";

# Directory paths
$DirectoryPathForProjectRoot = (Get-Item $PSScriptRoot).Parent.Parent.FullName;
$DirectoryPathForArtifacts = Join-Path -Path "$DirectoryPathForProjectRoot" -ChildPath "$DirectoryNameForArtifacts";
$DirectoryPathForCicd = Join-Path -Path "$DirectoryPathForProjectRoot" -ChildPath "$DirectoryNameForCicd";
$DirectoryPathForCicdAssets = Join-Path -Path "$DirectoryPathForCicd" -ChildPath "$DirectoryNameForCicdAssets";
$DirectoryPathForCicdModules = Join-Path -Path "$DirectoryPathForCicd" -ChildPath "$DirectoryNameForCicdModules";
$DirectoryPathForCicdScripts = Join-Path -Path "$DirectoryPathForCicd" -ChildPath "$DirectoryNameForCicdScripts";
$DirectoryPathForCicdTools = Join-Path -Path "$DirectoryPathForCicd" -ChildPath "$DirectoryNameForCicdTools";
$DirectoryPathForCicdToolsAppVeyorTools = Join-Path -Path "$DirectoryPathForCicdTools" -ChildPath "$DirectoryNameForCicdToolsAppVeyorTools";
$DirectoryPathForDocumentation = Join-Path -Path "$DirectoryPathForProjectRoot" -ChildPath "$DirectoryNameForDocumentation";
$DirectoryPathForDocumentationObjects = Join-Path -Path "$DirectoryPathForDocumentation" -ChildPath "$DirectoryNameForDocumentationObjects";
$DirectoryPathForDocumentationWebsite = Join-Path -Path "$DirectoryPathForDocumentation" -ChildPath "$DirectoryNameForDocumentationWebsite";
$DirectoryPathForDocumentationWebsiteArtifacts = Join-Path -Path "$DirectoryPathForArtifacts" -ChildPath "$DirectoryNameForDocumentationWebsite";
$DirectoryPathForDocumentationWebsiteManifestSnapshots = Join-Path -Path "$DirectoryPathForDocumentationWebsite" -ChildPath "$DirectoryNameForDocumentationWebsiteManifestSnapshots";
$DirectoryPathForExample = Join-Path -Path "$DirectoryPathForProjectRoot" -ChildPath "$DirectoryNameForExample";
$DirectoryPathForSource = Join-Path -Path "$DirectoryPathForProjectRoot" -ChildPath "$DirectoryNameForSource";
$DirectoryPathForTests = Join-Path -Path "$DirectoryPathForProjectRoot" -ChildPath "$DirectoryNameForTests";

# File paths
$FilePathForAppVeyorYamlConfigurlation = Join-Path -Path "$DirectoryPathForProjectRoot" -ChildPath "$FileNameForAppVeyorYamlConfiguration";
$FilePathForCodeSigningCertificate = Join-Path -Path "$DirectoryPathForCicdAssets" -ChildPath "$FileNameForCodeSigningCertificate";
$FilePathForCoreModule = Join-Path -Path "$DirectoryPathForCicdModules" -ChildPath "$FileNameForCoreModule";
$FilePathForCoverageReport = Join-Path -Path "$DirectoryPathForTests" -ChildPath "$FileNameForCoverageReport";
$FilePathForDocumentationWebsiteManifest = Join-Path -Path "$DirectoryPathForDocumentationWebsite" -ChildPath "$FileNameForDocumentationWebsiteManifest";
$FilePathForEncryptedCodeSigningCertificate = "$FilePathForCodeSigningCertificate.enc";
$FilePathForNuGetExe = Join-Path -Path "$DirectoryPathForCicdTools" -ChildPath "$FileNameForNugetExe";
$FilePathForSolutionFile = Join-Path -Path "$DirectoryPathForProjectRoot" -ChildPath "$FileNameForSolutionFile";

# Command names
$CommandNameForCodecov = "codecov";
$CommandNameForDotNetCli = "dotnet";
$CommandNameForHtmlMinifier = "html-minifier";
$CommandNameForNuGet = "nuget";
$CommandNameForOpenCover = "opencover.console.exe";

# Install script URIs
$InstallScriptUriForAppVeyorSecureFileUtility = "https://raw.githubusercontent.com/appveyor/secure-file/master/install.ps1";

# Other URIs
$CodeSigningCertificateTimestampServiceUri = "http://timestamp.digicert.com";
$NuGetOrgPackageSourceUri = "https://api.nuget.org/v3/index.json";
$ProductionDocumentationWebsiteFtpUri = "ftp://waws-prod-sn1-143.ftp.azurewebsites.windows.net/site/wwwroot";
$ProductionDocumentationWebsiteRootUri = "https://www.solidinstruments.com";
$ProductionDocumentationWebsiteManifestSnapshotsUri = "$ProductionDocumentationWebsiteRootUri/$DirectoryNameForDocumentationWebsiteManifestSnapshots";

# Configuration types
$ConfigurationTypeLocal = "Local";
$ConfigurationTypeProduction = "Production";

# Solution configurations
$SolutionConfigurationDebug = "Debug";
$SolutionConfigurationRelease = "Release";

# Namespaces
$ExampleServiceApplicationNamespace = "RapidField.SolidInstruments.Example.ServiceApplication";
$ExampleWebApplicationNamespace = "RapidField.SolidInstruments.Example.WebApplication";

# Regular expressions
$ValidCommitMessageRegularExpressionPattern = "^(#[1-9][0-9]{0,4} )?[A-Z][A-Za-z0-9\,\.\!\;\:\'\""\@\#\$\%\^\&\*\-\+\=_\(\)\[\]\{\}\|\\\/\s]{8,144}$";
$ValidPullRequestTitleRegularExpressionPattern = "^(#[1-9][0-9]{0,4} )?[A-Z][A-Za-z0-9\,\.\!\;\:\'""\@\#\$\%\^\&\*\-\+\=_\(\)\[\]\{\}\|\\\/\s]{8,144}$";

# Environment variables
$BuildVersion = $env:APPVEYOR_BUILD_VERSION;
$CodecovToken = $env:CODECOV_TOKEN;
$CodeSigningCertificateKey = $env:RAPIDFIELD_CSCERTKEY;
$CodeSigningCertificateKeySalt = $env:RAPIDFIELD_CSCERTKEY_SALT;
$CodeSigningCertificatePassword = $env:RAPIDFIELD_CSCERTPWD;
$CommitAuthorEmail = $env:APPVEYOR_REPO_COMMIT_AUTHOR_EMAIL;
$CommitAuthorName = $env:APPVEYOR_REPO_COMMIT_AUTHOR;
$CommitId = $env:APPVEYOR_REPO_COMMIT;
$CommitMessage = $env:APPVEYOR_REPO_COMMIT_MESSAGE;
$CommitTimeStamp = $env:APPVEYOR_REPO_COMMIT_TIMESTAMP;
$DocumentationWebsiteFtpPassword = $env:DOCWEB_FTP_PASSWORD;
$DocumentationWebsiteFtpUserName = $env:DOCWEB_FTP_USERNAME;
$NuGetApiKey = $env:RAPIDFIELD_NUGETAPIKEY;
$PullRequestTitle = $env:APPVEYOR_PULL_REQUEST_TITLE;
$RepositoryName = $env:APPVEYOR_REPO_NAME;
$TagName = $env:APPVEYOR_REPO_TAG_NAME;

# Other configuration values
$TargetFrameworkForExampleServiceApplication = "netcoreapp2.1";

# Modules
Import-Module $FilePathForCoreModule -Force;

<#
.Synopsis
Compiles the current build.
#>
Function Build
{
    Param
    (
        [Parameter(Mandatory = $true, Position = 0)]
        [String] $SolutionConfiguration
    )

    $BuildVersionWithoutMetadata = GetBuildVersion;
    ComposeStart "Building $FilePathForSolutionFile using $SolutionConfiguration configuration.";
    ComposeNormal "Build version: $BuildVersionWithoutMetadata";
    ExecuteProcess -Path "$CommandNameForDotNetCli" -Arguments "build $FilePathForSolutionFile --configuration $SolutionConfiguration  --no-restore --verbosity minimal /p:BuildVersion=$BuildVersionWithoutMetadata";
    $BuildArtifactsDirectoryPath = Join-Path -Path "$DirectoryPathForArtifacts" -ChildPath "$SolutionConfiguration";

    If (-not (Test-Path "$BuildArtifactsDirectoryPath"))
    {
        New-Item -ItemType Directory -Path "$BuildArtifactsDirectoryPath" -Force | Out-Null;
    }

    ComposeStart "Copying artifacts.";

    Get-ChildItem -Path "$DirectoryPathForSource" -Directory | ForEach-Object `
    {
        $ProjectOutputPath = Join-Path -Path $_.FullName -ChildPath "bin\$SolutionConfiguration";

        If (Test-Path "$ProjectOutputPath")
        {
            ComposeVerbose "Copying artifacts from $ProjectOutputPath.";
            Get-ChildItem -Path "$ProjectOutputPath" -File | Copy-Item -Container -Destination "$BuildArtifactsDirectoryPath" -Force | Out-Null;
        }
    }

    ComposeFinish "Finished copying artifacts.";
    BuildWebDocumentation -SolutionConfiguration $SolutionConfiguration;

    If (Test-Path "$DirectoryPathForDocumentationWebsite")
    {
        Get-Item -Path "$DirectoryPathForDocumentationWebsite" | Copy-Item -Destination "$DirectoryPathForArtifacts" -Force -Recurse | Out-Null;
    }

    CleanWebDocumentation -SolutionConfiguration $SolutionConfiguration;
    ComposeFinish "Finished building $FilePathForSolutionFile using $SolutionConfiguration configuration.";
}

<#
.Synopsis
Compiles the current build in debug mode.
#>
Function BuildDebug
{
    Build -SolutionConfiguration $SolutionConfigurationDebug;
}

<#
.Synopsis
Compiles the current build in release mode.
#>
Function BuildRelease
{
    Build -SolutionConfiguration $SolutionConfigurationRelease;
}

<#
.Synopsis
Compiles the documentation website.
#>
Function BuildWebDocumentation
{
    Param
    (
        [Parameter(Mandatory = $true, Position = 0)]
        [String] $SolutionConfiguration
    )

    If ($SolutionConfiguration -ne $SolutionConfigurationRelease)
    {
        Return;
    }

    ComposeStart "Compiling web documentation metadata.";
    Push-Location "$DirectoryPathForDocumentation";
    docfx metadata;
    ComposeFinish "Finished compiling web documentation metadata.";
    ComposeStart "Compiling documentation website.";
    docfx build --loglevel "Error";
    ComposeFinish "Finished compiling documentation website.";
    ComposeStart "Creating manifest snapshot for documentation website.";

    If (-not (Test-Path "$DirectoryPathForDocumentationWebsiteManifestSnapshots"))
    {
        New-Item -ItemType Directory -Path "$DirectoryPathForDocumentationWebsiteManifestSnapshots" -Force | Out-Null;
    }

    $ManifestHash = Get-FileHash -Algorithm MD5 -Path "$FilePathForDocumentationWebsiteManifest";
    $ManifestHashValue = $ManifestHash.Hash;
    $ManifestSnapshotIdentity = "$ManifestHashValue$CommitId".ToLower();
    ComposeVerbose "Using manifest snapshot identity: $ManifestSnapshotIdentity";
    $ManifestSnapshotFilePath = Join-Path -Path "$DirectoryPathForDocumentationWebsiteManifestSnapshots" -ChildPath "$ManifestSnapshotIdentity";
    $ManifestSnapshotFileContent = "$ManifestSnapshotIdentity $BuildVersion[$CommitTimeStamp] $CommitMessage";
    New-Item -ItemType File -Path "$ManifestSnapshotFilePath" -Force | Out-Null;
    Set-Content -Path "$ManifestSnapshotFilePath" -Value "$ManifestSnapshotFileContent" -Force | Out-Null;
    ComposeFinish "Finished creating manifest snapshot for documentation website.";
    ComposeStart "Minifying documentation website.";

    Get-ChildItem "$DirectoryPathForDocumentationWebsite" -Include *.html, *.css -Recurse | ForEach-Object `
    {
        $ThisFilePath = $_.FullName;
        ComposeVerbose "Minifying file: $ThisFilePath";
        html-minifier --collapse-whitespace --minify-css --minify-js --remove-comments "$ThisFilePath" -o "$ThisFilePath";
    }

    ComposeFinish "Finished minifying documentation website.";
    Pop-Location;
    ComposeFinish "Finished building web documentation.";
}

<#
.Synopsis
Cleans the artifacts for the current build.
#>
Function Clean
{
    Param
    (
        [Parameter(Mandatory = $true, Position = 0)]
        [String] $SolutionConfiguration
    )

    ComposeStart "Cleaning $FilePathForSolutionFile using $SolutionConfiguration configuration.";
    ExecuteProcess -Path "$CommandNameForDotNetCli" -Arguments "clean $FilePathForSolutionFile  --configuration $SolutionConfiguration --verbosity minimal";
    ComposeStart "Destroying build artifacts.";

    Get-ChildItem -Path "$DirectoryPathForSource" -Directory | ForEach-Object `
    {
        $ProjectBinPath = Join-Path -Path $_.FullName -ChildPath "bin\$SolutionConfiguration";
        $ProjectObjPath = Join-Path -Path $_.FullName -ChildPath "obj";

        If (Test-Path "$ProjectBinPath")
        {
            ComposeVerbose "Removing $ProjectBinPath.";
            Remove-Item -Path "$ProjectBinPath" -Recurse -Confirm:$false -Force;
        }

        If (Test-Path "$ProjectObjPath")
        {
            ComposeVerbose "Removing $ProjectObjPath.";
            Remove-Item -Path "$ProjectObjPath" -Recurse -Confirm:$false -Force;
        }
    }

    $BuildArtifactsDirectoryPath = Join-Path -Path "$DirectoryPathForArtifacts" -ChildPath "$SolutionConfiguration";

    If (Test-Path "$BuildArtifactsDirectoryPath")
    {
        ComposeVerbose "Removing artifacts from $BuildArtifactsDirectoryPath.";
        Remove-Item -Path "$BuildArtifactsDirectoryPath" -Recurse -Confirm:$false -Force;
    }

    CleanWebDocumentation -SolutionConfiguration $SolutionConfiguration;
    ComposeFinish "Finished cleaning.";
}

<#
.Synopsis
Cleans the debug mode artifacts for the current build.
#>
Function CleanDebug
{
    Clean -SolutionConfiguration $SolutionConfigurationDebug;
}

<#
.Synopsis
Cleans the release mode artifacts for the current build.
#>
Function CleanRelease
{
    Clean -SolutionConfiguration $SolutionConfigurationRelease;
}

<#
.Synopsis
Cleans the documentation website artifacts for the current build.
#>
Function CleanWebDocumentation
{
    Param
    (
        [Parameter(Mandatory = $true, Position = 0)]
        [String] $SolutionConfiguration
    )

    If ($SolutionConfiguration -ne $SolutionConfigurationRelease)
    {
        Return;
    }

    ComposeStart "Cleaning documentation website.";

    If (Test-Path "$DirectoryPathForDocumentationObjects")
    {
        ComposeNormal "Removing documentation website artifacts from $DirectoryPathForDocumentationObjects.";
        Remove-Item -Path "$DirectoryPathForDocumentationObjects" -Recurse -Confirm:$false -Force;
    }

    If (Test-Path "$DirectoryPathForDocumentationWebsite")
    {
        ComposeNormal "Removing documentation website artifacts from $DirectoryPathForDocumentationWebsite.";
        Remove-Item -Path "$DirectoryPathForDocumentationWebsite" -Recurse -Confirm:$false -Force;
    }

    ComposeFinish "Finished cleaning documentation website.";
}

<#
.Synopsis
Decrypts the RapidField code signing certificate.
#>
Function DecryptCodeSigningCertificate
{
    Param
    (
        [Parameter(Mandatory = $true, Position = 0)]
        [String] $Key,
        [Parameter(Mandatory = $true, Position = 1)]
        [String] $Salt
    )

    If (-not (Test-Path "$FilePathForEncryptedCodeSigningCertificate"))
    {
        ComposeWarning "The encrypted code signing certificate is not available at path $FilePathForEncryptedCodeSigningCertificate.";
        Return;
    }

    If (-not (Test-Path "$DirectoryPathForCicdTools"))
    {
        New-Item -ItemType Directory -Path "$DirectoryPathForCicdTools" -Force | Out-Null;
    }

    ComposeStart "Decrypting the code signing certificate.";
    Push-Location "$DirectoryPathForCicdTools";
    iex ((New-Object Net.WebClient).DownloadString($InstallScriptUriForAppVeyorSecureFileUtility));
    Push-Location "$DirectoryPathForCicdToolsAppVeyorTools";
    .\secure-file -decrypt "$FilePathForEncryptedCodeSigningCertificate" -secret "$Key" -salt "$Salt";
    Pop-Location;
    Remove-Item "$DirectoryPathForCicdToolsAppVeyorTools" -Recurse -Confirm:$false -Force;
    Pop-Location;
    ComposeFinish "Finished decrypting the code signing certificate.";
}

<#
.Synopsis
Encrypts the RapidField code signing certificate.
#>
Function EncryptCodeSigningCertificate
{
    Param
    (
        [Parameter(Mandatory = $true, Position = 0)]
        [String] $Key
    )

    If (-not (Test-Path "$FilePathForCodeSigningCertificate"))
    {
        ComposeWarning "The code signing certificate is not available at path $FilePathForCodeSigningCertificate.";
        Return;
    }

    If (-not (Test-Path "$DirectoryPathForCicdTools"))
    {
        New-Item -ItemType Directory -Path "$DirectoryPathForCicdTools" -Force | Out-Null;
    }

    ComposeStart "Encrypting the code signing certificate.";
    Push-Location "$DirectoryPathForCicdTools";
    iex ((New-Object Net.WebClient).DownloadString($InstallScriptUriForAppVeyorSecureFileUtility));
    Push-Location "$DirectoryPathForCicdToolsAppVeyorTools";
    .\secure-file -encrypt "$FilePathForCodeSigningCertificate" -secret "$Key";
    Pop-Location;
    Remove-Item -Path "$FilePathForCodeSigningCertificate" -Confirm:$false -Force;
    Remove-Item -Path "$DirectoryPathForCicdToolsAppVeyorTools" -Recurse -Confirm:$false -Force;
    Pop-Location;
    ComposeFinish "Finished encrypting the code signing certificate.";
}

<#
.Synopsis
Gets the contents of appveyor.yml.
#>
Function GetAppVeyorConfiguration
{
    Import-Module "powershell-yaml" -Force;
    Return Get-Content -Path "$FilePathForAppVeyorYamlConfigurlation" | ConvertFrom-Yaml;
}

<#
.Synopsis
Extracts the build version from appveyor.yml.
#>
Function GetBuildVersion
{
    $AppVeyorConfiguration = GetAppVeyorConfiguration;
    Return $AppVeyorConfiguration.version.trimend("+{build}");
}

<#
.Synopsis
Publishes the NuGet packages for the current build.
#>
Function PublishPackages
{
    Param
    (
        [Parameter(Mandatory = $true, Position = 0)]
        [String] $SolutionConfiguration
    )

    If ($SolutionConfiguration -ne $SolutionConfigurationRelease)
    {
        Return;
    }

    If (($NuGetApiKey -eq $null) -or ($NuGetApiKey -eq ""))
    {
        ComposeWarning "Packages will not be published. The NuGet API key is unavailable.";
        Return;
    }

    $BuildArtifactsDirectoryPath = Join-Path -Path "$DirectoryPathForArtifacts" -ChildPath "$SolutionConfiguration";

    If (-not (Test-Path "$BuildArtifactsDirectoryPath"))
    {
        ComposeWarning "No packages are available to publish. The path does not exist: $BuildArtifactsDirectoryPath.";
        Return;
    }

    ComposeStart "Publishing packages in the directory: $BuildArtifactsDirectoryPath.";
    Push-Location "$DirectoryPathForCicdTools";

    Get-ChildItem -Path "$BuildArtifactsDirectoryPath" -File | ForEach-Object `
    {
        $PackageFilePath = $_.FullName;

        If ($PackageFilePath -like "*.nupkg")
        {
            ComposeNormal "Publishing package $PackageFilePath.";
            .\nuget.exe push $PackageFilePath -ApiKey "$NuGetApiKey" -Source "$NuGetOrgPackageSourceUri" -SkipDuplicate;
        }
    }

    Pop-Location;
    ComposeFinish "Finished publishing packages.";
}

<#
.Synopsis
Publishes the documentation website for the current build.
#>
Function PublishWebDocumentation
{
    Param
    (
        [Parameter(Mandatory = $true, Position = 0)]
        [String] $SolutionConfiguration
    )

    If ($SolutionConfiguration -ne $SolutionConfigurationRelease)
    {
        Return;
    }

    If (($DocumentationWebsiteFtpUserName -eq $null) -or ($DocumentationWebsiteFtpUserName -eq ""))
    {
        ComposeWarning "The documentation website artifacts will not be published. The FTP account username is unavailable.";
        Return;
    }

    If (($DocumentationWebsiteFtpPassword -eq $null) -or ($DocumentationWebsiteFtpPassword -eq ""))
    {
        ComposeWarning "The documentation website artifacts will not be published. The FTP account password is unavailable.";
        Return;
    }

    If (-not (Test-Path "$DirectoryPathForDocumentationWebsiteArtifacts"))
    {
        ComposeWarning "No documentation website artifacts are available to publish. The path does not exist: $DirectoryPathForDocumentationWebsiteArtifacts.";
        Return;
    }

    ComposeStart "Publishing documentation website artifacts in the directory: $DirectoryPathForDocumentationWebsiteArtifacts.";
    $FtpCredentials = New-Object System.Net.NetworkCredential($DocumentationWebsiteFtpUserName, $DocumentationWebsiteFtpPassword);
    TransferFiles -LocalSourcePath "$DirectoryPathForDocumentationWebsiteArtifacts" -DestinationFtpPath "$ProductionDocumentationWebsiteFtpUri" -Credentials $FtpCredentials;
    ComposeFinish "Finished publishing web documentation.";
}

<#
.Synopsis
Restores dependencies for the current build.
#>
Function RestoreDependencies
{
    ComposeStart "Restoring dependencies for $FilePathForSolutionFile.";
    dotnet restore $FilePathForSolutionFile --verbosity minimal;

    If ($LASTEXITCODE -ne 0)
    {
        Throw "One or more dependencies could not be restored for $FilePathForSolutionFile.";
    }

    ComposeFinish "Finished restoring dependencies for $FilePathForSolutionFile.";
}

<#
.Synopsis
Signs the NuGet packages for the current build using the RapidField code signing certificate.
#>
Function SignPackages
{
    Param
    (
        [Parameter(Mandatory = $true, Position = 0)]
        [String] $SolutionConfiguration
    )

    If ($SolutionConfiguration -ne $SolutionConfigurationRelease)
    {
        Return;
    }

    If (($CodeSigningCertificateKey -eq $null) -or ($CodeSigningCertificateKey -eq ""))
    {
        ComposeWarning "Packages will not be signed. The code signing certificate key is unavailable.";
        Return;
    }

    If (($CodeSigningCertificateKeySalt -eq $null) -or ($CodeSigningCertificateKeySalt -eq ""))
    {
        ComposeWarning "Packages will not be signed. The code signing certificate key salt is unavailable.";
        Return;
    }

    If (($CodeSigningCertificatePassword -eq $null) -or ($CodeSigningCertificatePassword -eq ""))
    {
        ComposeWarning "Packages will not be signed. The code signing certificate password is unavailable.";
        Return;
    }

    $BuildArtifactsDirectoryPath = Join-Path -Path "$DirectoryPathForArtifacts" -ChildPath "$SolutionConfiguration";

    If (-not (Test-Path "$BuildArtifactsDirectoryPath"))
    {
        ComposeWarning "No packages are available to sign. The path does not exist: $BuildArtifactsDirectoryPath.";
        Return;
    }

    If (-not (Test-Path "$FilePathForCodeSigningCertificate"))
    {
        DecryptCodeSigningCertificate -Key "$CodeSigningCertificateKey" -Salt "$CodeSigningCertificateKeySalt";
    }

    If (-not (Test-Path "$FilePathForCodeSigningCertificate"))
    {
        ComposeWarning "Packages will not be signed. The code signing certificate is not available at path $FilePathForCodeSigningCertificate.";
        Return;
    }

    ComposeStart "Signing packages in the directory: $BuildArtifactsDirectoryPath.";
    Push-Location "$DirectoryPathForCicdTools";

    Get-ChildItem -Path "$BuildArtifactsDirectoryPath" -File | ForEach-Object `
    {
        $PackageFilePath = $_.FullName;

        If ($PackageFilePath -like "*.nupkg")
        {
            ComposeStart "Signing package $PackageFilePath.";
            .\nuget.exe sign "$PackageFilePath" -CertificatePath "$FilePathForCodeSigningCertificate" -Timestamper "$CodeSigningCertificateTimestampServiceUri" -CertificatePassword "$CodeSigningCertificatePassword";
        }
    }

    Pop-Location;
    Remove-Item -Path "$FilePathForCodeSigningCertificate" -Confirm:$false -Force;
    ComposeFinish "Finished signing packages.";
}

<#
.Synopsis
Starts the example service application.
#>
Function StartExampleServiceApplication
{
    Param
    (
        [Parameter(Mandatory = $true, Position = 0)]
        [String] $SolutionConfiguration
    )

    ComposeStart "Starting the example service application using $SolutionConfiguration configuration.";
    $BinaryFilePath = Join-Path -Path "$DirectoryPathForExample" -ChildPath "$ExampleServiceApplicationNamespace\bin\$SolutionConfiguration\$TargetFrameworkForExampleServiceApplication\$ExampleServiceApplicationNamespace.dll";
    ComposeNormal "Using binary path: $BinaryFilePath";
    Start-Process -ArgumentList "$BinaryFilePath" -FilePath "dotnet" -WindowStyle Minimized;
    ComposeFinish "Finished starting the application.";
}

<#
.Synopsis
Starts the example service application in debug mode.
#>
Function StartExampleServiceApplicationDebug
{
    StartExampleServiceApplication -SolutionConfiguration $SolutionConfigurationDebug;
}

<#
.Synopsis
Starts the example service application in release mode.
#>
Function StartExampleServiceApplicationRelease
{
    StartExampleServiceApplication -SolutionConfiguration $SolutionConfigurationRelease;
}

<#
.Synopsis
Starts the example web application.
#>
Function StartExampleWebApplication
{
    Param
    (
        [Parameter(Mandatory = $true, Position = 0)]
        [String] $SolutionConfiguration
    )

    ComposeStart "Starting the example web application using $SolutionConfiguration configuration.";
    $ProjectFilePath = Join-Path -Path "$DirectoryPathForExample" -ChildPath "$ExampleWebApplicationNamespace\$ExampleWebApplicationNamespace.csproj";
    ComposeNormal "Using project path: $ProjectFilePath";
    Start-Process -ArgumentList "run  --project ""$ProjectFilePath"" --configuration $SolutionConfiguration" -FilePath "dotnet" -WindowStyle Minimized;
    ComposeFinish "Finished starting the application.";
}

<#
.Synopsis
Starts the example web application in debug mode.
#>
Function StartExampleWebApplicationDebug
{
    StartExampleWebApplication -SolutionConfiguration $SolutionConfigurationDebug;
}

<#
.Synopsis
Starts the example web application in release mode.
#>
Function StartExampleWebApplicationRelease
{
    StartExampleWebApplication -SolutionConfiguration $SolutionConfigurationRelease;
}

<#
.Synopsis
Stops all running .NET applications.
#>
Function StopAllApplications
{
    ComposeStart "Stopping all applications.";
    Stop-Process -Name "dotnet" -ErrorAction SilentlyContinue -Force;
    ComposeFinish "Finished stopping all applications.";
}

<#
.Synopsis
Executes the test suite against the current build.
#>
Function Test
{
    Param
    (
        [Parameter(Mandatory = $true, Position = 0)]
        [String] $SolutionConfiguration
    )

    Get-ChildItem -Path "$DirectoryPathForTests" -Directory | ForEach-Object `
    {
        $TestDirectoryPath = $_.FullName;
        ComposeStart "Running tests for $TestDirectoryPath using $SolutionConfiguration configuration.";
        OpenCover.Console.exe -excludebyattribute:*.Debugger* -log:Error -mergeoutput -oldstyle -output:"$FilePathForCoverageReport" -register:user -skipautoprops -target:"dotnet.exe" -targetargs:"test $TestDirectoryPath --configuration $SolutionConfiguration --no-build  --no-restore --verbosity minimal";

        If ($LASTEXITCODE -ne 0)
        {
            Throw "One or more tests failed for $TestDirectoryPath using $SolutionConfiguration configuration.";
        }

        If (($CodecovToken -eq $null) -or ($CodecovToken -eq ""))
        {
            ComposeWarning "A code coverage report will not be published. The Codecov token is unavailable.";
        }
        Else
        {
            codecov -f "$FilePathForCoverageReport" -t $CodecovToken;
        }

        ComposeFinish "Finished running tests for $TestDirectoryPath using $SolutionConfiguration configuration.";
    }
}

<#
.Synopsis
Executes the test suite against the current build in debug mode.
#>
Function TestDebug
{
    Test -SolutionConfiguration $SolutionConfigurationDebug;
}

<#
.Synopsis
Executes the test suite against the current build in release mode.
#>
Function TestRelease
{
    Test -SolutionConfiguration $SolutionConfigurationRelease;
}

<#
.Synopsis
Transfers the specified source file to the specified destination path using FTPS.
#>
Function TransferFile
{
    Param
    (
        [Parameter(Mandatory = $true, Position = 0)]
        [String] $LocalSourcePath,
        [Parameter(Mandatory = $true, Position = 1)]
        [String] $DestinationFtpPath,
        [Parameter(Mandatory = $true, Position = 2)]
<<<<<<< HEAD
        [String] $Credentials
=======
        [System.Net.NetworkCredential] $Credentials
>>>>>>> bef364fe
    )

    ComposeVerbose "Transferring file ""$LocalSourcePath"".";
    $FileContent = [System.IO.File]::ReadAllBytes("$LocalSourcePath");
    $FileContentLengthInBytes = $FileContent.Length;
    $FtpRequest = [System.Net.FtpWebRequest]::Create("$DestinationFtpPath");
    $FtpRequest = [System.Net.FtpWebRequest]$FtpRequest;
    $FtpRequest.ContentLength = $FileContentLengthInBytes;
    $FtpRequest.Credentials = $Credentials;
    $FtpRequest.Method = [System.Net.WebRequestMethods+Ftp]::UploadFile;
    $FtpRequest.UseBinary = $true;
    $FtpRequest.UsePassive = $true;
    $RequestStream = $FtpRequest.GetRequestStream();

    Try
    {
        $RequestStream.Write($FileContent, 0, $FileContentLengthInBytes);
    }
    Catch
    {
        ComposeError "Failed to transfer file ""$LocalSourcePath"".";
        Throw;
    }
    Finally
    {
        $RequestStream.Close();
        $RequestStream.Dispose();
    }
}

<#
.Synopsis
Transfers all files and subdirectories in the specified source path to the specified destination path using FTPS.
#>
Function TransferFiles
{
    Param
    (
        [Parameter(Mandatory = $true, Position = 0)]
        [String] $LocalSourcePath,
        [Parameter(Mandatory = $true, Position = 1)]
        [String] $DestinationFtpPath,
        [Parameter(Mandatory = $true, Position = 2)]
<<<<<<< HEAD
        [String] $Credentials
=======
        [System.Net.NetworkCredential] $Credentials
>>>>>>> bef364fe
    )

    ComposeNormal "Transferring files in source directory ""$LocalSourcePath"".";
    ComposeVerbose "Destination directory: ""$DestinationFtpPath"".";

    Get-ChildItem -Path "$LocalSourcePath" -File | ForEach-Object `
    {
        $SourceFilePath = $_.FullName;
<<<<<<< HEAD
        $DestinationFilePath = Join-Path -Path "$DestinationFtpPath" -ChildPath $_.Name;
=======
        $SourceFileName = $_.Name;
        $DestinationFilePath = "$DestinationFtpPath/$SourceFileName";
>>>>>>> bef364fe
        TransferFile -LocalSourcePath "$SourceFilePath" -DestinationFtpPath "$DestinationFilePath" -Credentials $Credentials;
    }

    Get-ChildItem -Path "$LocalSourcePath" -Directory | ForEach-Object `
    {
        $SourceDirectoryPath = $_.FullName;
<<<<<<< HEAD
        $DestinationDirectoryPath = Join-Path -Path "$DestinationFtpPath" -ChildPath $_.Name;
=======
        $SourceDirectoryName = $_.Name;
        $DestinationDirectoryPath = "$DestinationFtpPath/$SourceDirectoryName";
>>>>>>> bef364fe
        TransferFiles -LocalSourcePath "$SourceDirectoryPath" -DestinationFtpPath "$DestinationDirectoryPath" -Credentials $Credentials;
    }
}

<#
.Synopsis
Compiles the current build and executes the test suite against it.
#>
Function VerifyBuild
{
    Push-Location "$DirectoryPathForProjectRoot";
    psake Verify;
    Pop-Location;
}

<#
.Synopsis
Validates the commit message, if any, against a regular expression pattern.
#>
Function ValidateCommitMessageFormat
{
    If (($CommitMessage -eq $null) -or ($CommitMessage -eq ""))
    {
        ComposeVerbose "Commit message validation will not be performed. No commit message is available.";
        Return;
    }
    ElseIf (($CommitMessage -match $ValidCommitMessageRegularExpressionPattern))
    {
        ComposeVerbose "The commit message for this build is properly formatted.";
        Return;
    }

    $ErrorMessage = "The commit message for this build is improperly formatted.";
    ComposeError "$ErrorMessage";
    ComposeNormal "Commit message:";
    ComposeVerbose "$CommitMessage"
    ComposeNormal "Expected format:";
    ComposeVerbose "$ValidCommitMessageRegularExpressionPattern";
    Throw "$ErrorMessage";
}

<#
.Synopsis
Validates the pull request title, if any, against a regular expression pattern.
#>
Function ValidatePullRequestTitleFormat
{
    If (($PullRequestTitle -eq $null) -or ($PullRequestTitle -eq ""))
    {
        ComposeVerbose "Pull request title validation will not be performed. No pull request title is available.";
        Return;
    }
    ElseIf (($PullRequestTitle -match $ValidPullRequestTitleRegularExpressionPattern))
    {
        ComposeVerbose "The pull request title for this build is properly formatted.";
        Return;
    }

    $ErrorMessage = "The pull request title for this build is improperly formatted.";
    ComposeError "$ErrorMessage";
    ComposeNormal "Pull request title:";
    ComposeVerbose "$PullRequestTitle"
    ComposeNormal "Expected format:";
    ComposeVerbose "$ValidPullRequestTitleRegularExpressionPattern";
    Throw "$ErrorMessage";
}

<#
.Synopsis
Writes various details about the build.
#>
Function WriteBuildDetails
{
    WriteRepositoryName;
    WriteBuildVersion;
    WriteTagName;
    WritePullRequestTitle;
    WriteCommitId;
    WriteCommitTimeStamp;
    WriteCommitMessage;
    WriteCommitAuthorName;
    WriteCommitAuthorEmail;
}

<#
.Synopsis
Writes the build version.
#>
Function WriteBuildVersion
{
    If (($BuildVersion -eq $null) -or ($BuildVersion -eq ""))
    {
        Return;
    }

    ComposeNormal "Build version: $BuildVersion";
}

<#
.Synopsis
Writes the commit author's email address for the build.
#>
Function WriteCommitAuthorEmail
{
    If (($CommitAuthorEmail -eq $null) -or ($CommitAuthorEmail -eq ""))
    {
        Return;
    }

    ComposeNormal "Commit author email: $CommitAuthorEmail";
}

<#
.Synopsis
Writes the commit author's name for the build.
#>
Function WriteCommitAuthorName
{
    If (($CommitAuthorName -eq $null) -or ($CommitAuthorName -eq "")) {
        Return;
    }

    ComposeNormal "Commit author name: $CommitAuthorName";
}

<#
.Synopsis
Writes the commit ID for the build.
#>
Function WriteCommitId
{
    If (($CommitId -eq $null) -or ($CommitId -eq ""))
    {
        Return;
    }

    ComposeNormal "Commit ID: $CommitId";
}

<#
.Synopsis
Writes the commit message for the build.
#>
Function WriteCommitMessage
{
    If (($CommitMessage -eq $null) -or ($CommitMessage -eq ""))
    {
        Return;
    }

    ComposeNormal "Commit message: $CommitMessage";
}

<#
.Synopsis
Writes the commit time stamp for the build.
#>
Function WriteCommitTimeStamp
{
    If (($CommitTimeStamp -eq $null) -or ($CommitTimeStamp -eq ""))
    {
        Return;
    }

    ComposeNormal "Commit time stamp: $CommitTimeStamp";
}

<#
.Synopsis
Writes the pull request title for the build.
#>
Function WritePullRequestTitle
{
    If (($PullRequestTitle -eq $null) -or ($PullRequestTitle -eq ""))
    {
        Return;
    }

    ComposeNormal "Pull request title: $PullRequestTitle";
}

<#
.Synopsis
Writes the repository name for the build.
#>
Function WriteRepositoryName
{
    If (($RepositoryName -eq $null) -or ($RepositoryName -eq ""))
    {
        Return;
    }

    ComposeNormal "Repository name: $RepositoryName";
}

<#
.Synopsis
Writes the tag name for the build.
#>
Function WriteTagName
{
    If (($TagName -eq $null) -or ($TagName -eq ""))
    {
        Return;
    }

    ComposeNormal "Tag name: $TagName";
}<|MERGE_RESOLUTION|>--- conflicted
+++ resolved
@@ -759,11 +759,7 @@
         [Parameter(Mandatory = $true, Position = 1)]
         [String] $DestinationFtpPath,
         [Parameter(Mandatory = $true, Position = 2)]
-<<<<<<< HEAD
-        [String] $Credentials
-=======
         [System.Net.NetworkCredential] $Credentials
->>>>>>> bef364fe
     )
 
     ComposeVerbose "Transferring file ""$LocalSourcePath"".";
@@ -807,11 +803,7 @@
         [Parameter(Mandatory = $true, Position = 1)]
         [String] $DestinationFtpPath,
         [Parameter(Mandatory = $true, Position = 2)]
-<<<<<<< HEAD
-        [String] $Credentials
-=======
         [System.Net.NetworkCredential] $Credentials
->>>>>>> bef364fe
     )
 
     ComposeNormal "Transferring files in source directory ""$LocalSourcePath"".";
@@ -820,24 +812,16 @@
     Get-ChildItem -Path "$LocalSourcePath" -File | ForEach-Object `
     {
         $SourceFilePath = $_.FullName;
-<<<<<<< HEAD
-        $DestinationFilePath = Join-Path -Path "$DestinationFtpPath" -ChildPath $_.Name;
-=======
         $SourceFileName = $_.Name;
         $DestinationFilePath = "$DestinationFtpPath/$SourceFileName";
->>>>>>> bef364fe
         TransferFile -LocalSourcePath "$SourceFilePath" -DestinationFtpPath "$DestinationFilePath" -Credentials $Credentials;
     }
 
     Get-ChildItem -Path "$LocalSourcePath" -Directory | ForEach-Object `
     {
         $SourceDirectoryPath = $_.FullName;
-<<<<<<< HEAD
-        $DestinationDirectoryPath = Join-Path -Path "$DestinationFtpPath" -ChildPath $_.Name;
-=======
         $SourceDirectoryName = $_.Name;
         $DestinationDirectoryPath = "$DestinationFtpPath/$SourceDirectoryName";
->>>>>>> bef364fe
         TransferFiles -LocalSourcePath "$SourceDirectoryPath" -DestinationFtpPath "$DestinationDirectoryPath" -Credentials $Credentials;
     }
 }
