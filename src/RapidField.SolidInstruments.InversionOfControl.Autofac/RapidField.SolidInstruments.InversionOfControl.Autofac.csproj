﻿<?xml version="1.0" encoding="utf-8"?>
<!--
Copyright (c) RapidField LLC. Licensed under the MIT License. See LICENSE.txt in the project root for license information.
-->
<Project Sdk="Microsoft.NET.Sdk">
    <PropertyGroup>
        <Authors>Solid Instruments contributors</Authors>
        <Company>RapidField</Company>
        <Copyright>Copyright (c) RapidField LLC. All rights reserved.</Copyright>
        <Product>Solid Instruments</Product>
        <Description>This library exposes the Autofac implementation of Solid Instrument's inversion of control abstraction.</Description>
        <Version>$(BuildVersion)</Version>
        <TargetFramework>netstandard2.0</TargetFramework>
        <LangVersion>latest</LangVersion>
        <RepositoryType>git</RepositoryType>
        <RepositoryUrl>https://github.com/rapidfield/solid-instruments</RepositoryUrl>
        <GeneratePackageOnBuild>true</GeneratePackageOnBuild>
        <PackageRequireLicenseAcceptance>true</PackageRequireLicenseAcceptance>
        <PackageLicenseFile>LICENSE.txt</PackageLicenseFile>
        <PackageProjectUrl>https://www.solidinstruments.com</PackageProjectUrl>
        <PackageIconUrl>https://www.solidinstruments.com/images/Icon.InversionOfControl.128w.png</PackageIconUrl>
        <PackageTags>solid-instruments;inversion-of-control;ioc;dependency-injection;di;container-abstraction;autofac</PackageTags>
    </PropertyGroup>
    <PropertyGroup Condition="'$(Configuration)|$(Platform)'=='Debug|AnyCPU'">
        <DocumentationFile>bin\Debug\netstandard2.0\RapidField.SolidInstruments.InversionOfControl.Autofac.xml</DocumentationFile>
        <TreatWarningsAsErrors>true</TreatWarningsAsErrors>
        <WarningsAsErrors />
    </PropertyGroup>
    <PropertyGroup Condition="'$(Configuration)|$(Platform)'=='Release|AnyCPU'">
        <DocumentationFile>bin\Release\netstandard2.0\RapidField.SolidInstruments.InversionOfControl.Autofac.xml</DocumentationFile>
        <TreatWarningsAsErrors>false</TreatWarningsAsErrors>
        <WarningsAsErrors>NU1605</WarningsAsErrors>
    </PropertyGroup>
    <ItemGroup>
        <Content Include="..\..\LICENSE.txt" Link="LICENSE.txt" Pack="true" PackagePath="" />
    </ItemGroup>
    <ItemGroup>
        <PackageReference Include="Autofac" Version="4.9.4" />
<<<<<<< HEAD
<<<<<<< HEAD
        <PackageReference Include="Autofac.Extensions.DependencyInjection" Version="4.4.0" />
=======
        <PackageReference Include="Autofac.Extensions.DependencyInjection" Version="5.0.0" />
>>>>>>> 184d0573
        <PackageReference Include="Microsoft.Extensions.Configuration" Version="2.2.0" />
=======
        <PackageReference Include="Autofac.Extensions.DependencyInjection" Version="5.0.0" />
        <PackageReference Include="Microsoft.Extensions.Configuration" Version="3.0.0" />
>>>>>>> 9f72221... Bump Microsoft.Extensions.Configuration from 2.2.0 to 3.0.0
    </ItemGroup>
    <ItemGroup>
        <ProjectReference Include="..\RapidField.SolidInstruments.Command\RapidField.SolidInstruments.Command.csproj" Version="$(BuildVersion)" />
        <ProjectReference Include="..\RapidField.SolidInstruments.Core\RapidField.SolidInstruments.Core.csproj" Version="$(BuildVersion)" />
        <ProjectReference Include="..\RapidField.SolidInstruments.InversionOfControl\RapidField.SolidInstruments.InversionOfControl.csproj" Version="$(BuildVersion)" />
        <ProjectReference Include="..\RapidField.SolidInstruments.ObjectComposition\RapidField.SolidInstruments.ObjectComposition.csproj" Version="$(BuildVersion)" />
    </ItemGroup>
</Project><|MERGE_RESOLUTION|>--- conflicted
+++ resolved
@@ -36,17 +36,8 @@
     </ItemGroup>
     <ItemGroup>
         <PackageReference Include="Autofac" Version="4.9.4" />
-<<<<<<< HEAD
-<<<<<<< HEAD
-        <PackageReference Include="Autofac.Extensions.DependencyInjection" Version="4.4.0" />
-=======
-        <PackageReference Include="Autofac.Extensions.DependencyInjection" Version="5.0.0" />
->>>>>>> 184d0573
-        <PackageReference Include="Microsoft.Extensions.Configuration" Version="2.2.0" />
-=======
         <PackageReference Include="Autofac.Extensions.DependencyInjection" Version="5.0.0" />
         <PackageReference Include="Microsoft.Extensions.Configuration" Version="3.0.0" />
->>>>>>> 9f72221... Bump Microsoft.Extensions.Configuration from 2.2.0 to 3.0.0
     </ItemGroup>
     <ItemGroup>
         <ProjectReference Include="..\RapidField.SolidInstruments.Command\RapidField.SolidInstruments.Command.csproj" Version="$(BuildVersion)" />
