--- conflicted
+++ resolved
@@ -37,15 +37,9 @@
     <ItemGroup>
         <PackageReference Include="Microsoft.EntityFrameworkCore" Version="3.0.0" />
         <PackageReference Include="Microsoft.EntityFrameworkCore.Design" Version="2.2.6" />
-<<<<<<< HEAD
-        <PackageReference Include="Microsoft.EntityFrameworkCore.InMemory" Version="2.2.6" />
+        <PackageReference Include="Microsoft.EntityFrameworkCore.InMemory" Version="3.0.0" />
         <PackageReference Include="Microsoft.EntityFrameworkCore.Relational" Version="3.0.0" />
-        <PackageReference Include="Microsoft.EntityFrameworkCore.SqlServer" Version="2.2.6" />
-=======
-        <PackageReference Include="Microsoft.EntityFrameworkCore.InMemory" Version="3.0.0" />
-        <PackageReference Include="Microsoft.EntityFrameworkCore.Relational" Version="2.2.6" />
         <PackageReference Include="Microsoft.EntityFrameworkCore.SqlServer" Version="3.0.0" />
->>>>>>> 8cb29eec
         <PackageReference Include="Microsoft.EntityFrameworkCore.SqlServer.Design" Version="2.0.0-preview1-final" />
         <PackageReference Include="Microsoft.EntityFrameworkCore.Tools" Version="3.0.0">
             <PrivateAssets>all</PrivateAssets>
