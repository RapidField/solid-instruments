<!--
Copyright (c) RapidField LLC. Licensed under the MIT License. See LICENSE.txt in the project root for license information.
-->

[![Solid Instruments logo](SolidInstruments.Logo.Color.Transparent.500w.png)](README.md)
- - -

# Instructions for Contributing

**Solid Instruments** is [MIT-licensed](https://en.wikipedia.org/wiki/MIT_License). Your contributions must be your own work. Review the [license terms](LICENSE.txt) and the [code of conduct](CODE_OF_CONDUCT.md) below before contributing.

For questions, contact [solidinstruments@rapidfield.com](mailto:solidinstruments@rapidfield.com).

## License

By contributing to **Solid Instruments** you assert and agree that:

1. Your contribution is your own original work.
2. You have the right to assign the copyright for the work (it is not owned by your employer, or you have been granted copyright assignment rights in writing).
3. Your contribution is licensed under [the terms](LICENSE.txt)  applied to the **Solid Instruments** project.

## Styling

The [.editorconfig](.editorconfig) and [CodeMaid.config](CodeMaid.config) files, in combination, define the styling guidelines for **Solid Instruments**. When in doubt, look to examples within the source for styling guidance, or contact [solidinstruments@rapidfield.com](mailto:solidinstruments@rapidfield.com) with questions.

## Release versioning

Release versioning is controlled via [appveyor.yml](appveyor.yml). Please do not submit pull requests that modify the build version. The maintainers manage release versioning.

<br />

- - -

<<<<<<< HEAD
=======
<br />

>>>>>>> 9eb61f39
[![RapidField logo](RapidField.Logo.Color.Black.Transparent.200w.png)](https://www.rapidfield.com)

###### Copyright (c) RapidField LLC. All rights reserved. "RapidField" and "Solid Instruments" are trademarks of RapidField LLC.<|MERGE_RESOLUTION|>--- conflicted
+++ resolved
@@ -31,11 +31,8 @@
 
 - - -
 
-<<<<<<< HEAD
-=======
 <br />
 
->>>>>>> 9eb61f39
 [![RapidField logo](RapidField.Logo.Color.Black.Transparent.200w.png)](https://www.rapidfield.com)
 
 ###### Copyright (c) RapidField LLC. All rights reserved. "RapidField" and "Solid Instruments" are trademarks of RapidField LLC.