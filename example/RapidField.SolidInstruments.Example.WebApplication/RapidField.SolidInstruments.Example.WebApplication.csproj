--- conflicted
+++ resolved
@@ -18,15 +18,9 @@
     </ItemGroup>
     <ItemGroup>
         <PackageReference Include="Microsoft.AspNetCore.All" />
-<<<<<<< HEAD
-        <PackageReference Include="Microsoft.Extensions.Configuration.FileExtensions" Version="2.2.0" />
+        <PackageReference Include="Microsoft.Extensions.Configuration.FileExtensions" Version="3.0.0" />
         <PackageReference Include="Microsoft.Extensions.Configuration.Json" Version="3.0.0" />
-        <PackageReference Include="Microsoft.VisualStudio.Web.CodeGeneration.Design" Version="2.2.3" />
-=======
-        <PackageReference Include="Microsoft.Extensions.Configuration.FileExtensions" Version="3.0.0" />
-        <PackageReference Include="Microsoft.Extensions.Configuration.Json" Version="2.2.0" />
         <PackageReference Include="Microsoft.VisualStudio.Web.CodeGeneration.Design" Version="3.0.0" />
->>>>>>> 0041fa47
     </ItemGroup>
     <ItemGroup>
         <DotNetCliToolReference Include="Microsoft.VisualStudio.Web.CodeGeneration.Tools" Version="2.0.3" />
